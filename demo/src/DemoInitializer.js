/*****************************************************************************
 * Open MCT Web, Copyright (c) 2014-2015, United States Government
 * as represented by the Administrator of the National Aeronautics and Space
 * Administration. All rights reserved.
 *
 * Open MCT Web is licensed under the Apache License, Version 2.0 (the
 * "License"); you may not use this file except in compliance with the License.
 * You may obtain a copy of the License at
 * http://www.apache.org/licenses/LICENSE-2.0.
 *
 * Unless required by applicable law or agreed to in writing, software
 * distributed under the License is distributed on an "AS IS" BASIS, WITHOUT
 * WARRANTIES OR CONDITIONS OF ANY KIND, either express or implied. See the
 * License for the specific language governing permissions and limitations
 * under the License.
 *
 * Open MCT Web includes source code licensed under additional open source
 * licenses. See the Open Source Licenses file (LICENSES.md) included with
 * this source code distribution or the Licensing information page available
 * at runtime from the About dialog for additional information.
 *****************************************************************************/
/*global define*/
define(
    [
        "../../platform/features/conductor/src/ConductorRepresenter",
        "../lib/hopscotch/hopscotch.min",
        "zepto"
    ],
    function (ConductorRepresenter, hopscotch, $) {
        "use strict";

        function DemoInitializer($timeout, representers, objectService, $location) {

            function indexOf(array, callback) {
                return array.reduce(function (previous, element, index) {
                    if (previous === -1 && callback(element)) {
                        return index;
                    } else {
                        return previous;
                    }
                }, -1);
            }

            function removeRepresenter(type) {
                var index = indexOf(representers, function (representer) {
                    return representer.implementation === type;
                });
                if (index !== -1) {
                    representers.splice(index, 1);
                }
            }

            removeRepresenter(ConductorRepresenter);

            objectService.getObjects([
                "mct:demo"
            ]).then(function (objects) {
                objects["mct:demo"].useCapability("mutation", function (model) {
                    model.composition = [
                        "88a26104-8bd5-445d-8b57-10b567d2823d",
                        "f3744144-8842-4b7a-bddc-4abbf21315d9",
                        "1731fc2d-ddce-4ace-ae3c-60b46c178beb",
                        "b171cc31-2cc5-4ae9-ba40-baf1163f22c4",
                        "a32079d0-676b-4e9f-ade7-86d5d2f152fc"
                    ];
                })
            }).then(function () {
                //For default route, redirect user to layout
                if ($location.path().length == 0 || $location.path() === "/") {
                    $location.url("/browse/mct:demo/88a26104-8bd5-445d-8b57-10b567d2823d");
                }
            });

            $timeout(function () {
                var tour = {
                    id: "hello-hopscotch",
                    steps: [
                        {
                            title: "Welcome to Open MCT",
                            content: "This brief tour will introduce you to the main elements and concepts of the application. To cancel at any time, click the 'X' in the top right of this box, or click 'Next' to continue.",
                            target: ".user-environ",
                            placement: "top",
                            xOffset: "center",
                            yOffset: "center",
                            arrowOffset: "100000px"
                        },
                        {
                            title: "Object Tree",
                            content: "This contains all the objects you have access to, both telemetry objects and user-created objects. ",
                            target: "mct-tree ul.tree",
                            placement: "right"
                        },
                        {
                            title: "View Area",
                            content: "This area shows the contents of a selected item. Different types of items provide different views of their contents.",
                            target: ".object-holder-main",
                            placement: "top",
                            xOffset: "center",
                            yOffset: "200px",
                            arrowOffset: "center"
                        },
                        {
                            title: "Create Button",
                            content: "Many objects in the application are created via this button. <b>Click it now</b> to view the Create menu, and rollover each item in the menu to see more information about it. Or, click 'Next' to continue.",
                            target: ".create-btn",
                            placement: "right",
                            yOffset: "-10px",
                            nextOnTargetClick: true
                        },
                        {
                            title: "Inspection Pane",
                            content: "This pane shows useful information about the currently selected item. You can hide this pane by clicking its 'X' icon to the right.",
                            target: ".split-pane-component.t-inspect",
                            placement: "left"
                        },
                        {
                            title: "Search",
                            content: "Search filters items in the Object Tree by their name. You can also filter by object type by clicking the 'down' arrow in the right side of the input.",
                            target: ".search-bar",
                            placement: "right",
                            yOffset: "-20px"
                        },
                        {
                            title: "Editing",
                            content: "This part of the tour will step you through editing an object. Anything you change won’t be persisted, so don’t refresh your browser. Click 'Next' to continue.",
                            target: ".user-environ",
                            placement: "top",
                            xOffset: "center",
                            yOffset: "center",
                            arrowOffset: "100000px"
                        },
                        {
                            title: "Select Object to Edit",
                            content: "Expand the 'Examples' folder and click on the 'Layout Edit Example' object.",
                            target: "mct-tree ul.tree",
                            placement: "right",
                            yOffset: "20px"
                        },
                        {
                            title: "Edit Button",
                            content: "<b>Click this button now</b> to begin editing the current object, or click 'Next' to continue.",
                            target: ".object-browse-bar .btn-bar",
                            placement: "bottom",
                            width: "200px",
                            xOffset: "-20px",
                            nextOnTargetClick: true
                        },
                        {
                            title: "Editing",
                            content: "Each type of object can be edited in different ways. This Display Layout allows you to add, position, size and remove many different types of objects. ",
                            target: ".user-environ",
                            placement: "top",
                            xOffset: "center",
                            yOffset: "center",
                            arrowOffset: "100000px"
                        },
                        {
                            title: "Adding an Object",
                            content: "Let’s add a telemetry element into our layout. Expand 'Mars Science Laboratory', then its folder 'rems', then drag 'Max Air Temperature' into the empty spot in the layout area. Click 'Next' to continue.",
                            target: "mct-tree ul.tree",
                            placement: "right"
                        },
                        {
                            title: "Positioning and Resizing",
                            content: "Any object in a layout can be positioned and resized. Mouse over the object, and grab a corner and drag it to make it fit in the empty spot. When you’re done, click 'Next' to continue.",
                            target: ".user-environ",
                            placement: "left",
                            xOffset: "center",
                            yOffset: "200px"
                        },
                        {
                            title: "Elements Pool",
                            content: "This area lists all objects in the current object. To remove an object, right-click it and choose 'Remove' from the context menu.",
                            target: ".holder-elements",
                            placement: "left"
                        },
                        {
                            title: "Saving",
                            content: "When you are done editing, click 'Save' to save and exit editing. To exit without saving any changes, click the 'X' button.",
                            target: ".t-save",
                            width: "200px",
                            placement: "bottom"
                        },
<<<<<<< HEAD
                        {
                            title: "Object Types",
                            content: "Try experimenting creating different object types, and adding objects to them by dragging them from the tree. Only certain types of objects can be dragged into a given object type - if a type of object can’t be added, it simply won’t. ",
                            target: ".user-environ",
                            placement: "top",
                            xOffset: "center",
                            yOffset: "center",
                            arrowOffset: "100000px"
                        },
                        {
                            title: "Thank You",
                            content: "That’s the end of the tour. Thanks for your time, and we hope you enjoy using and contributing to Open MCT!",
                            target: ".user-environ",
                            placement: "top",
                            xOffset: "center",
                            yOffset: "center",
                            arrowOffset: "100000px"
                        }
=======
>>>>>>> 5f9cd853
                    ]
                };
                hopscotch.endTour(true);
                hopscotch.startTour(tour);

            }, 3000);
        }

        return DemoInitializer;
    }
);<|MERGE_RESOLUTION|>--- conflicted
+++ resolved
@@ -181,7 +181,6 @@
                             width: "200px",
                             placement: "bottom"
                         },
-<<<<<<< HEAD
                         {
                             title: "Object Types",
                             content: "Try experimenting creating different object types, and adding objects to them by dragging them from the tree. Only certain types of objects can be dragged into a given object type - if a type of object can’t be added, it simply won’t. ",
@@ -200,8 +199,6 @@
                             yOffset: "center",
                             arrowOffset: "100000px"
                         }
-=======
->>>>>>> 5f9cd853
                     ]
                 };
                 hopscotch.endTour(true);

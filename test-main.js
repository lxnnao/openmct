/*****************************************************************************
 * Open MCT Web, Copyright (c) 2014-2015, United States Government
 * as represented by the Administrator of the National Aeronautics and Space
 * Administration. All rights reserved.
 *
 * Open MCT Web is licensed under the Apache License, Version 2.0 (the
 * "License"); you may not use this file except in compliance with the License.
 * You may obtain a copy of the License at
 * http://www.apache.org/licenses/LICENSE-2.0.
 *
 * Unless required by applicable law or agreed to in writing, software
 * distributed under the License is distributed on an "AS IS" BASIS, WITHOUT
 * WARRANTIES OR CONDITIONS OF ANY KIND, either express or implied. See the
 * License for the specific language governing permissions and limitations
 * under the License.
 *
 * Open MCT Web includes source code licensed under additional open source
 * licenses. See the Open Source Licenses file (LICENSES.md) included with
 * this source code distribution or the Licensing information page available
 * at runtime from the About dialog for additional information.
 *****************************************************************************/

/*global require,window*/
var allTestFiles = [];
var TEST_REGEXP = /(Spec)\.js$/;

var pathToModule = function(path) {
    return path.replace(/^\/base\//, '').replace(/\.js$/, '');
};

Object.keys(window.__karma__.files).forEach(function(file) {
    if (TEST_REGEXP.test(file)) {
        // Normalize paths to RequireJS module names.
        allTestFiles.push(pathToModule(file));
    }
});

// Force es6-promise to load.
allTestFiles.unshift('es6-promise');

require.config({
    // Karma serves files from the basePath defined in karma.conf.js
    baseUrl: '/base',

    paths: {
        'es6-promise': 'platform/framework/lib/es6-promise-2.0.0.min',
<<<<<<< HEAD
        'moment': 'platform/telemetry/lib/moment.min',
        'moment-duration-format': 'platform/features/clock/lib/moment-duration-format'
    },

    shim: {
        'moment-duration-format': {
            deps: [ 'moment' ]
        }
=======
        'moment-duration-format': 'warp/clock/lib/moment-duration-format',
        'uuid': 'platform/commonUI/browse/lib/uuid'
>>>>>>> 4ec243c6
    },

    // dynamically load all test files
    deps: allTestFiles,

    // we have to kickoff jasmine, as it is asynchronous
    callback: window.__karma__.start
});<|MERGE_RESOLUTION|>--- conflicted
+++ resolved
@@ -44,19 +44,15 @@
 
     paths: {
         'es6-promise': 'platform/framework/lib/es6-promise-2.0.0.min',
-<<<<<<< HEAD
         'moment': 'platform/telemetry/lib/moment.min',
-        'moment-duration-format': 'platform/features/clock/lib/moment-duration-format'
+        'moment-duration-format': 'platform/features/clock/lib/moment-duration-format',
+        'uuid': 'platform/commonUI/browse/lib/uuid'
     },
 
     shim: {
         'moment-duration-format': {
             deps: [ 'moment' ]
         }
-=======
-        'moment-duration-format': 'warp/clock/lib/moment-duration-format',
-        'uuid': 'platform/commonUI/browse/lib/uuid'
->>>>>>> 4ec243c6
     },
 
     // dynamically load all test files

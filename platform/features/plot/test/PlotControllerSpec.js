--- conflicted
+++ resolved
@@ -286,7 +286,7 @@
                 expect(mockHandle.request.calls.length).toEqual(2);
             });
 
-<<<<<<< HEAD
+
             it("maintains externally-provided domain axis bounds after data is received", function () {
                 mockSeries.getPointCount.andReturn(3);
                 mockSeries.getRangeValue.andReturn(42);
@@ -297,7 +297,7 @@
                 mockScope.$watch.mostRecentCall.args[1](mockDomainObject);
                 fireEvent("telemetry:display:bounds", [
                     {},
-                    { start: 0, end: 10000 }
+                    {start: 0, end: 10000}
                 ]);
                 mockHandle.request.mostRecentCall.args[1](
                     mockDomainObject,
@@ -312,7 +312,8 @@
                 expect(
                     controller.getSubPlots()[0].panZoomStack.getDimensions()[0]
                 ).toEqual(10000);
-=======
+            });
+
             it("provides classes for legends based on limit state", function () {
                 var mockTelemetryObjects = mockHandle.getTelemetryObjects();
 
@@ -338,7 +339,6 @@
                     expect(controller.getLegendClass(mockTelemetryObject))
                         .toEqual('alarm-' + mockTelemetryObject.getId());
                 });
->>>>>>> 9b63a63e
             });
         });
     }

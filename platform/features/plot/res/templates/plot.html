--- conflicted
+++ resolved
@@ -77,13 +77,8 @@
 
             <!-- Out-of-bounds data indicators -->
             <!-- ng-show is temporarily hard-coded in next element -->
-<<<<<<< HEAD
-            <div ng-show="1" class="l-oob-data l-oob-data-up"></div>
-            <div ng-show="1" class="l-oob-data l-oob-data-dwn"></div>
-=======
             <div ng-show="false" class="l-oob-data l-oob-data-up"></div>
             <div ng-show="false" class="l-oob-data l-oob-data-dwn"></div>
->>>>>>> 9051a711
 
             <div class="gl-plot-hash hash-v"
                  ng-repeat="tick in subplot.getDomainTicks()"

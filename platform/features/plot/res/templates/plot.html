--- conflicted
+++ resolved
@@ -59,15 +59,9 @@
             </div>
         </div>
         <div class="gl-plot-display-area"
-<<<<<<< HEAD
-             ng-mouseenter="subplot.isHovering(true); representation.showControls = true;"
+             ng-mouseenter="subplot.isHovering(true);"
              ng-mouseleave="subplot.isHovering(false)"
              ng-class="{ loading: plot.isRequestPending() }">
-
-=======
-             ng-mouseenter="subplot.isHovering(true);"
-             ng-mouseleave="subplot.isHovering(false)">
->>>>>>> 388cab8d
             <!-- Out-of-bounds data indicators -->
             <!-- ng-show is temporarily hard-coded in next element -->
             <div ng-show="false" class="l-oob-data l-oob-data-up"></div>
@@ -124,11 +118,6 @@
                     </div>
                 </div>
             </div>
-<<<<<<< HEAD
-=======
-            <span class="t-wait-spinner loading" ng-show="plot.isRequestPending()">
-            </span>
->>>>>>> 388cab8d
         </div>
         <div ng-if="$last" class="gl-plot-axis-area gl-plot-x">
             <div ng-repeat="tick in subplot.getDomainTicks()"

<!--
 Open MCT Web, Copyright (c) 2014-2015, United States Government
 as represented by the Administrator of the National Aeronautics and Space
 Administration. All rights reserved.

 Open MCT Web is licensed under the Apache License, Version 2.0 (the
 "License"); you may not use this file except in compliance with the License.
 You may obtain a copy of the License at
 http://www.apache.org/licenses/LICENSE-2.0.

 Unless required by applicable law or agreed to in writing, software
 distributed under the License is distributed on an "AS IS" BASIS, WITHOUT
 WARRANTIES OR CONDITIONS OF ANY KIND, either express or implied. See the
 License for the specific language governing permissions and limitations
 under the License.

 Open MCT Web includes source code licensed under additional open source
 licenses. See the Open Source Licenses file (LICENSES.md) included with
 this source code distribution or the Licensing information page available
 at runtime from the About dialog for additional information.
-->
<div class="w1" ng-controller="TelemetryController as telemetry">
<<<<<<< HEAD
    <!-- Dynamically set height based on number of rows desired. In current CSS, each row occupies 18px -->
    <div class="w2"
         ng-style="{ height: rows.length * 18 + 'px' }"
         ng-controller="ScrollingListController">
        <div class="tabular">

            <div class="tr header">
                <!-- Enable sorting by binding click handlers to the <em> element in each <th>. Note that CSS classes must be added dynamically to the current <th> that is sorting. For example, if sorting by ID: <div class="th sort asc"> or <div class="th sort desc">. -->
                <div class="th" ng-repeat="header in headers">
                    <em>{{header}}</em>{{header}}
                </div>
            </div>

	        <!-- ng-class is temporarily hard-coded in next element -->
            <div
	            class="tr"
	            ng-repeat="row in rows track by $index"
                ng-class="{ 's-stale': $index%3==0 }"
	            >
	            <!-- ng-class is temporarily hard-coded in next element -->
                <div
	                class="td"
	                ng-class="{ 's-cell-type-value': $index > 1 }"
	                ng-repeat="cell in row track by $index"
	                >
	                <!-- ng-class is temporarily hard-coded in next element -->
	                <span
		                class="l-cell-contents"
		                ng-class="cell.cssClass"
		                >
						{{cell}}
					</span>
                </div>
            </div>

        </div>
    </div>
=======
	<div class="w2"
	     ng-controller="ScrollingListController">
		<!-- To add filtering, add class 'filterable' to <table> and uncomment 2nd <tr> in <thead> -->
		<table class="tabular">
			<thead>
			<tr>
				<th ng-repeat="header in headers">
					{{header}}
				</th>
			</tr>
			<!--tr>
				<th ng-repeat="header in headers">
					<input type="text" />
				</th>
			</tr-->
			</thead>
			<tbody>
			<tr ng-repeat="row in rows">
				<td ng-repeat="cell in row">
					{{cell}}
				</td>
			</tr>
			</tbody>
		</table>
	</div>
>>>>>>> 3a36fda8
</div>

<|MERGE_RESOLUTION|>--- conflicted
+++ resolved
@@ -20,45 +20,6 @@
  at runtime from the About dialog for additional information.
 -->
 <div class="w1" ng-controller="TelemetryController as telemetry">
-<<<<<<< HEAD
-    <!-- Dynamically set height based on number of rows desired. In current CSS, each row occupies 18px -->
-    <div class="w2"
-         ng-style="{ height: rows.length * 18 + 'px' }"
-         ng-controller="ScrollingListController">
-        <div class="tabular">
-
-            <div class="tr header">
-                <!-- Enable sorting by binding click handlers to the <em> element in each <th>. Note that CSS classes must be added dynamically to the current <th> that is sorting. For example, if sorting by ID: <div class="th sort asc"> or <div class="th sort desc">. -->
-                <div class="th" ng-repeat="header in headers">
-                    <em>{{header}}</em>{{header}}
-                </div>
-            </div>
-
-	        <!-- ng-class is temporarily hard-coded in next element -->
-            <div
-	            class="tr"
-	            ng-repeat="row in rows track by $index"
-                ng-class="{ 's-stale': $index%3==0 }"
-	            >
-	            <!-- ng-class is temporarily hard-coded in next element -->
-                <div
-	                class="td"
-	                ng-class="{ 's-cell-type-value': $index > 1 }"
-	                ng-repeat="cell in row track by $index"
-	                >
-	                <!-- ng-class is temporarily hard-coded in next element -->
-	                <span
-		                class="l-cell-contents"
-		                ng-class="cell.cssClass"
-		                >
-						{{cell}}
-					</span>
-                </div>
-            </div>
-
-        </div>
-    </div>
-=======
 	<div class="w2"
 	     ng-controller="ScrollingListController">
 		<!-- To add filtering, add class 'filterable' to <table> and uncomment 2nd <tr> in <thead> -->
@@ -84,6 +45,5 @@
 			</tbody>
 		</table>
 	</div>
->>>>>>> 3a36fda8
 </div>
 

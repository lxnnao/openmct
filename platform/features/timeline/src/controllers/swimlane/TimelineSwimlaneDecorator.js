--- conflicted
+++ resolved
@@ -44,17 +44,10 @@
                 if (arguments.length > 0 && Array.isArray(value)) {
                     if ((model.relationships || {})[ACTIVITY_RELATIONSHIP] !== value) {
                         // Update the relationships
-<<<<<<< HEAD
-                        mutator.mutate(function (model) {
-                            model.relationships = model.relationships || {};
-                            model.relationships[ACTIVITY_RELATIONSHIP] = value;
-                        });
-=======
                         mutator.mutate(function (m) {
                             m.relationships = m.relationships || {};
                             m.relationships[ACTIVITY_RELATIONSHIP] = value;
-                        }).then(persister.persist);
->>>>>>> 25a23215
+                        });
                     }
                 }
                 // ...otherwise, use as a getter
@@ -67,15 +60,9 @@
                 if (arguments.length > 0 && (typeof value === 'string') &&
                         value !== model.link) {
                     // Update the link
-<<<<<<< HEAD
-                    mutator.mutate(function (model) {
-                        model.link = value;
-                    });
-=======
                     mutator.mutate(function (m) {
                         m.link = value;
-                    }).then(persister.persist);
->>>>>>> 25a23215
+                    });
                 }
                 return model.link;
             }

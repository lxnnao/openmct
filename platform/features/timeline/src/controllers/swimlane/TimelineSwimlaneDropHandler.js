/*****************************************************************************
 * Open MCT Web, Copyright (c) 2009-2015, United States Government
 * as represented by the Administrator of the National Aeronautics and Space
 * Administration. All rights reserved.
 *
 * Open MCT Web is licensed under the Apache License, Version 2.0 (the
 * "License"); you may not use this file except in compliance with the License.
 * You may obtain a copy of the License at
 * http://www.apache.org/licenses/LICENSE-2.0.
 *
 * Unless required by applicable law or agreed to in writing, software
 * distributed under the License is distributed on an "AS IS" BASIS, WITHOUT
 * WARRANTIES OR CONDITIONS OF ANY KIND, either express or implied. See the
 * License for the specific language governing permissions and limitations
 * under the License.
 *
 * Open MCT Web includes source code licensed under additional open source
 * licenses. See the Open Source Licenses file (LICENSES.md) included with
 * this source code distribution or the Licensing information page available
 * at runtime from the About dialog for additional information.
 *****************************************************************************/

define(
    [],
    function () {

        /**
         * Handles drop (from drag-and-drop) initiated changes to a swimlane.
         * @constructor
         */
        function TimelineSwimlaneDropHandler(swimlane) {
<<<<<<< HEAD
            // Check if we are in edit mode
=======
            // Utility function; like $q.when, but synchronous (to reduce
            // performance impact when wrapping synchronous values)
            function asPromise(value) {
                return (value && value.then) ? value : {
                    then: function (callback) {
                        return asPromise(callback(value));
                    }
                };
            }

            // Check if we are in edit mode (also check parents)
>>>>>>> 5b4952d4
            function inEditMode() {
                return swimlane.domainObject.hasCapability('editor') &&
                    swimlane.domainObject.getCapability('editor').inEditContext();
            }

            // Boolean and (for reduce below)
            function or(a, b) {
                return a || b;
            }

            // Check if pathA entirely contains pathB
            function pathContains(swimlane, id) {
                // Check if id at a specific index matches (for map below)
                function matches(pathId) {
                    return pathId === id;
                }

                // Path A contains Path B if it is longer, and all of
                // B's ids match the ids in A.
                return swimlane.idPath.map(matches).reduce(or, false);
            }

            // Check if a swimlane contains a child with the specified id
            function contains(swimlane, id) {
                // Check if a child swimlane has a matching domain object id
                function matches(child) {
                    return child.domainObject.getId() === id;
                }

                // Find any one child id that matches this id
                return swimlane.children.map(matches).reduce(or, false);
            }

            // Initiate mutation of a domain object
            function doMutate(domainObject, mutator) {
                return domainObject.useCapability("mutation", mutator);
            }

            // Check if this swimlane is in a state where a drop-after will
            // act as a drop-into-at-first position (expanded and non-empty)
            function expandedForDropInto() {
                return swimlane.expanded && swimlane.children.length > 0;
            }

            // Check if the swimlane is ready to accept a drop-into
            // (instead of drop-after)
            function isDropInto() {
                return swimlane.highlight() || expandedForDropInto();
            }

            function isReorder(targetObject, droppedObject) {
                var droppedContext = droppedObject.getCapability('context'),
                    droppedParent =
                        droppedContext && droppedContext.getParent(),
                    droppedParentId = droppedParent && droppedParent.getId();
                return targetObject.getId() === droppedParentId;
            }

            // Choose an appropriate composition action for the drag-and-drop
            function chooseAction(targetObject, droppedObject) {
                var actionCapability =
                        targetObject.getCapability('action'),
                    actionKey = droppedObject.hasCapability('editor') ?
                        'move' : 'link';

                return actionCapability && actionCapability.getActions({
                    key: actionKey,
                    selectedObject: droppedObject
                })[0];
            }

            // Choose an index for insertion in a domain object's composition
            function chooseTargetIndex(id, offset, composition) {
                return Math.max(
                    Math.min(
                        (composition || []).indexOf(id) + offset,
                        (composition || []).length
                    ),
                    0
                );
            }

            // Insert an id into target's composition
            function insert(id, target, indexOffset) {
                var myId = swimlane.domainObject.getId();
                return doMutate(target, function (model) {
                    model.composition =
                        model.composition.filter(function (compId) {
                            return compId !== id;
                        });
                    model.composition.splice(
                        chooseTargetIndex(myId, indexOffset, model.composition),
                        0,
                        id
                    );
                });
            }

            function canDrop(targetObject, droppedObject) {

                return isReorder(targetObject, droppedObject) ||
                        !!chooseAction(targetObject, droppedObject);
            }

            function drop(domainObject, targetObject, indexOffset) {
                function changeIndex() {
                    var id = domainObject.getId();
                    return insert(id, targetObject, indexOffset);
                }

                return isReorder(targetObject, domainObject) ?
                    changeIndex() :
                    chooseAction(targetObject, domainObject)
                        .perform().then(changeIndex);
            }

            return {
                /**
                 * Check if a drop-into should be allowed for this swimlane,
                 * for the provided domain object identifier.
                 * @param {string} id identifier for the domain object to be
                 *        dropped
                 * @returns {boolean} true if this should be allowed
                 */
                allowDropIn: function (id, domainObject) {
                    return inEditMode() &&
                        !pathContains(swimlane, id) &&
                        !contains(swimlane, id) &&
                        canDrop(swimlane.domainObject, domainObject);
                },
                /**
                 * Check if a drop-after should be allowed for this swimlane,
                 * for the provided domain object identifier.
                 * @param {string} id identifier for the domain object to be
                 *        dropped
                 * @returns {boolean} true if this should be allowed
                 */
                allowDropAfter: function (id, domainObject) {
                    var target = expandedForDropInto() ?
                            swimlane : swimlane.parent;
                    return inEditMode() &&
                        target &&
                        !pathContains(target, id) &&
                        canDrop(target.domainObject, domainObject);
                },
                /**
                 * Drop the provided domain object into a timeline. This is
                 * provided as a mandatory id, and an optional domain object
                 * instance; if the latter is provided, it will be removed
                 * from its parent before being added. (This is specifically
                 * to support moving Activity objects around within a Timeline.)
                 * @param {string} id the identifier for the domain object
                 * @param {DomainObject} [domainObject] the object itself
                 */
                drop: function (id, domainObject) {
                    // Get the desired drop object, and destination index
                    var dropInto = isDropInto(),
                        dropTarget = dropInto ?
                                swimlane.domainObject :
                                swimlane.parent.domainObject,
                        dropIndexOffset = (!dropInto) ? 1 :
                                (swimlane.expanded && swimlane.highlightBottom()) ?
                                        Number.NEGATIVE_INFINITY :
                                        Number.POSITIVE_INFINITY;

                    if (swimlane.highlight() || swimlane.highlightBottom()) {
                        return drop(domainObject, dropTarget, dropIndexOffset);
                    }
                }
            };
        }

        return TimelineSwimlaneDropHandler;
    }
);<|MERGE_RESOLUTION|>--- conflicted
+++ resolved
@@ -29,21 +29,7 @@
          * @constructor
          */
         function TimelineSwimlaneDropHandler(swimlane) {
-<<<<<<< HEAD
-            // Check if we are in edit mode
-=======
-            // Utility function; like $q.when, but synchronous (to reduce
-            // performance impact when wrapping synchronous values)
-            function asPromise(value) {
-                return (value && value.then) ? value : {
-                    then: function (callback) {
-                        return asPromise(callback(value));
-                    }
-                };
-            }
-
             // Check if we are in edit mode (also check parents)
->>>>>>> 5b4952d4
             function inEditMode() {
                 return swimlane.domainObject.hasCapability('editor') &&
                     swimlane.domainObject.getCapability('editor').inEditContext();

--- conflicted
+++ resolved
@@ -2,31 +2,17 @@
                     mct-object="domainObject"
                     ng-model="representation">
 </mct-representation>
-<<<<<<< HEAD
-<div class="holder edit-area outline abs"
-     ng-init="toolbar = {}">
-
-=======
 <div class="holder edit-area outline abs">
->>>>>>> 39169685
     <mct-toolbar name="mctToolbar"
                  structure="toolbar.structure"
                  ng-model="toolbar.state">
     </mct-toolbar>
-<<<<<<< HEAD
-
-=======
->>>>>>> 39169685
     <div class='split-layout vertical contents abs work-area'>
         <div class='abs pane left edit-main'>
             <div class='holder abs object-holder'>
                 <mct-representation key="representation.selected.key"
                                     toolbar="toolbar"
-<<<<<<< HEAD
-                                    mct-object="representation.selected.key && domainObject">
-=======
                                     mct-object="domainObject">
->>>>>>> 39169685
                 </mct-representation>
             </div>
         </div>

/*****************************************************************************
 * Open MCT Web, Copyright (c) 2014-2015, United States Government
 * as represented by the Administrator of the National Aeronautics and Space
 * Administration. All rights reserved.
 *
 * Open MCT Web is licensed under the Apache License, Version 2.0 (the
 * "License"); you may not use this file except in compliance with the License.
 * You may obtain a copy of the License at
 * http://www.apache.org/licenses/LICENSE-2.0.
 *
 * Unless required by applicable law or agreed to in writing, software
 * distributed under the License is distributed on an "AS IS" BASIS, WITHOUT
 * WARRANTIES OR CONDITIONS OF ANY KIND, either express or implied. See the
 * License for the specific language governing permissions and limitations
 * under the License.
 *
 * Open MCT Web includes source code licensed under additional open source
 * licenses. See the Open Source Licenses file (LICENSES.md) included with
 * this source code distribution or the Licensing information page available
 * at runtime from the About dialog for additional information.
 *****************************************************************************/
/*global define*/

define(
    [],
    function () {
        "use strict";

        /**
         * The `info` gesture displays domain object metadata in a
         * bubble on hover.
         *
         * @memberof platform/commonUI/inspect
         * @constructor
         * @implements {Gesture}
         * @param $timeout Angular's `$timeout`
         * @param {InfoService} infoService a service which shows info bubbles
         * @param {number} delay delay, in milliseconds, before bubble appears
         * @param element jqLite-wrapped DOM element
         * @param {DomainObject} domainObject the domain object for which to
         *        show information
         */
<<<<<<< HEAD
        function InfoGesture($timeout, agentService, infoService, DELAY, element, domainObject) {
            var dismissBubble,
                pendingBubble,
                mousePosition,
                scopeOff;
=======
        function InfoGesture($timeout, agentService, infoService, delay, element, domainObject) {
            var self = this;
>>>>>>> 678d1183

            // Callback functions to preserve the "this" pointer (in the
            // absence of Function.prototype.bind)
            this.showBubbleCallback = function (event) {
                self.showBubble(event);
            };
            this.hideBubbleCallback = function (event) {
                self.hideBubble(event);
            };
            this.trackPositionCallback = function (event) {
                self.trackPosition(event);
            };

            // Also make sure we dismiss bubble if representation is destroyed
            // before the mouse actually leaves it
            this.scopeOff = element.scope().$on('$destroy', this.hideBubbleCallback);

            this.element = element;
            this.$timeout = $timeout;
            this.infoService = infoService;
            this.delay = delay;
            this.domainObject = domainObject;
            
            // Checks if you are on a mobile device, if the device is
            // not mobile (agentService.isMobile() = false), then
            // the pendingBubble and therefore hovering is allowed
            if (!agentService.isMobile(navigator.userAgent)) {
                // Show bubble (on a timeout) on mouse over
                element.on('mouseenter', this.showBubbleCallback);
            }
        }

<<<<<<< HEAD
            function showBubble(event) {
                trackPosition(event);
                
                // Also need to track position during hover
                element.on('mousemove', trackPosition);

                // Show the bubble, after a suitable delay (if mouse has
                // left before this time is up, this will be canceled.)
                pendingBubble = $timeout(function () {
                    dismissBubble = infoService.display(
                        "info-table",
                        domainObject.getModel().name,
                        domainObject.useCapability('metadata'),
                        mousePosition
                    );
                    element.off('mousemove', trackPosition);

                    pendingBubble = undefined;
                }, DELAY);

                element.on('mouseleave', hideBubble);
            }
            
            // Checks if you are on a mobile device, if the device is
            // not mobile (agentService.isMobile() = false), then
            // the pendingBubble and therefore hovering is allowed
            if (!agentService.isMobile(navigator.userAgent)) {
                // Show bubble (on a timeout) on mouse over
                element.on('mouseenter', showBubble);
            }
=======
        InfoGesture.prototype.trackPosition = function (event) {
            // Record mouse position, so bubble can be shown at latest
            // mouse position (not just where the mouse entered)
            this.mousePosition = [ event.clientX, event.clientY ];
        };

        InfoGesture.prototype.hideBubble = function () {
            // If a bubble is showing, dismiss it
            if (this.dismissBubble) {
                this.dismissBubble();
                this.element.off('mouseleave', this.hideBubbleCallback);
                this.dismissBubble = undefined;
            }
            // If a bubble will be shown on a timeout, cancel that
            if (this.pendingBubble) {
                this.$timeout.cancel(this.pendingBubble);
                this.element.off('mousemove', this.trackPositionCallback);
                this.element.off('mouseleave', this.hideBubbleCallback);
                this.pendingBubble = undefined;
            }
            // Also clear mouse position so we don't have a ton of tiny
            // arrays allocated while user mouses over things
            this.mousePosition = undefined;
        };
            
        InfoGesture.prototype.showBubble = function (event) {
            var self = this;

            this.trackPosition(event);

            // Also need to track position during hover
            this.element.on('mousemove', this.trackPositionCallback);

            // Show the bubble, after a suitable delay (if mouse has
            // left before this time is up, this will be canceled.)
            this.pendingBubble = this.$timeout(function () {
                self.dismissBubble = self.infoService.display(
                    "info-table",
                    self.domainObject.getModel().name,
                    self.domainObject.useCapability('metadata'),
                    self.mousePosition
                );
                self.element.off('mousemove', self.trackPositionCallback);
                self.pendingBubble = undefined;
            }, this.delay);
>>>>>>> 678d1183

            this.element.on('mouseleave', this.hideBubbleCallback);
        };
            

        /**
         * Detach any event handlers associated with this gesture.
         * @method
         */
        InfoGesture.prototype.destroy = function () {
            // Dismiss any active bubble...
            this.hideBubble();
            // ...and detach listeners
            this.element.off('mouseenter', this.showBubbleCallback);
            this.scopeOff();
        };

        return InfoGesture;

    }

);
<|MERGE_RESOLUTION|>--- conflicted
+++ resolved
@@ -40,16 +40,8 @@
          * @param {DomainObject} domainObject the domain object for which to
          *        show information
          */
-<<<<<<< HEAD
-        function InfoGesture($timeout, agentService, infoService, DELAY, element, domainObject) {
-            var dismissBubble,
-                pendingBubble,
-                mousePosition,
-                scopeOff;
-=======
         function InfoGesture($timeout, agentService, infoService, delay, element, domainObject) {
             var self = this;
->>>>>>> 678d1183
 
             // Callback functions to preserve the "this" pointer (in the
             // absence of Function.prototype.bind)
@@ -82,38 +74,6 @@
             }
         }
 
-<<<<<<< HEAD
-            function showBubble(event) {
-                trackPosition(event);
-                
-                // Also need to track position during hover
-                element.on('mousemove', trackPosition);
-
-                // Show the bubble, after a suitable delay (if mouse has
-                // left before this time is up, this will be canceled.)
-                pendingBubble = $timeout(function () {
-                    dismissBubble = infoService.display(
-                        "info-table",
-                        domainObject.getModel().name,
-                        domainObject.useCapability('metadata'),
-                        mousePosition
-                    );
-                    element.off('mousemove', trackPosition);
-
-                    pendingBubble = undefined;
-                }, DELAY);
-
-                element.on('mouseleave', hideBubble);
-            }
-            
-            // Checks if you are on a mobile device, if the device is
-            // not mobile (agentService.isMobile() = false), then
-            // the pendingBubble and therefore hovering is allowed
-            if (!agentService.isMobile(navigator.userAgent)) {
-                // Show bubble (on a timeout) on mouse over
-                element.on('mouseenter', showBubble);
-            }
-=======
         InfoGesture.prototype.trackPosition = function (event) {
             // Record mouse position, so bubble can be shown at latest
             // mouse position (not just where the mouse entered)
@@ -159,7 +119,6 @@
                 self.element.off('mousemove', self.trackPositionCallback);
                 self.pendingBubble = undefined;
             }, this.delay);
->>>>>>> 678d1183
 
             this.element.on('mouseleave', this.hideBubbleCallback);
         };

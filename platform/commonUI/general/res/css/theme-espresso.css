--- conflicted
+++ resolved
@@ -5168,23 +5168,15 @@
   /* line 35, ../sass/tree/_pane.scss */
   .pane.left.inactive .tree-holder {
     padding-right: 0; }
-<<<<<<< HEAD
-/* line 41, ../sass/tree/_pane.scss */
-=======
   /* line 40, ../sass/tree/_pane.scss */
   .pane.left.inactive .search-holder {
     display: none; }
 /* line 46, ../sass/tree/_pane.scss */
->>>>>>> cd204af7
 .pane.left .create-btn.major {
   top: 0;
   left: 0;
   transition: all 0.35s; }
-<<<<<<< HEAD
-  /* line 46, ../sass/tree/_pane.scss */
-=======
   /* line 51, ../sass/tree/_pane.scss */
->>>>>>> cd204af7
   .pane.left .create-btn.major.inactivePane {
     top: 0;
     left: 0;
@@ -5197,46 +5189,45 @@
     line-height: 14px;
     left: -11px;
     top: 20px; }
-<<<<<<< HEAD
-    /* line 64, ../sass/tree/_pane.scss */
+    /* line 69, ../sass/tree/_pane.scss */
     .pane.left .create-btn.major.inactivePane span {
       display: none; }
 
-/* line 72, ../sass/tree/_pane.scss */
+/* line 77, ../sass/tree/_pane.scss */
 .splitter-bar.splitter {
   opacity: 1;
   transition: opacity 0.35s, visibility 0.35s;
   top: 0; }
-  /* line 79, ../sass/tree/_pane.scss */
+  /* line 84, ../sass/tree/_pane.scss */
   .splitter-bar.splitter.inactive {
     visibility: hidden;
     opacity: 0; }
-    /* line 83, ../sass/tree/_pane.scss */
+    /* line 88, ../sass/tree/_pane.scss */
     .splitter-bar.splitter.inactive:before {
       border-width: 0; }
 
-/* line 91, ../sass/tree/_pane.scss */
+/* line 96, ../sass/tree/_pane.scss */
 .splitter-bar.left.splitter.inactive {
   transition: opacity 0s, visibility 0s; }
 
-/* line 97, ../sass/tree/_pane.scss */
+/* line 102, ../sass/tree/_pane.scss */
 .split-pane-component.secondary-split.pane.right {
   transition: left 0.35s;
   transition-timing-function: ease-out; }
-  /* line 102, ../sass/tree/_pane.scss */
+  /* line 107, ../sass/tree/_pane.scss */
   .split-pane-component.secondary-split.pane.right.leftInactive {
     left: 0 !important; }
-  /* line 106, ../sass/tree/_pane.scss */
+  /* line 111, ../sass/tree/_pane.scss */
   .split-pane-component.secondary-split.pane.right .split-pane-component.items.pane {
     transition: right 0.35s;
     transition-timing-function: ease-out; }
-    /* line 111, ../sass/tree/_pane.scss */
+    /* line 116, ../sass/tree/_pane.scss */
     .split-pane-component.secondary-split.pane.right .split-pane-component.items.pane.rightInactive {
       right: 0 !important; }
-    /* line 116, ../sass/tree/_pane.scss */
+    /* line 121, ../sass/tree/_pane.scss */
     .split-pane-component.secondary-split.pane.right .split-pane-component.items.pane .object-browse-bar {
       position: relative; }
-      /* line 119, ../sass/tree/_pane.scss */
+      /* line 124, ../sass/tree/_pane.scss */
       .split-pane-component.secondary-split.pane.right .split-pane-component.items.pane .object-browse-bar .pane-tabs {
         position: relative;
         cursor: pointer;
@@ -5247,80 +5238,80 @@
         line-height: 16px;
         font-size: 10px;
         text-align: center; }
-        /* line 133, ../sass/tree/_pane.scss */
+        /* line 138, ../sass/tree/_pane.scss */
         .split-pane-component.secondary-split.pane.right .split-pane-component.items.pane .object-browse-bar .pane-tabs.left {
           left: -12px;
           top: 3px;
           border-top-right-radius: 2px;
           border-bottom-right-radius: 2px; }
-          /* line 141, ../sass/tree/_pane.scss */
+          /* line 146, ../sass/tree/_pane.scss */
           .split-pane-component.secondary-split.pane.right .split-pane-component.items.pane .object-browse-bar .pane-tabs.left.inactivePane {
             left: -15px; }
-            /* line 143, ../sass/tree/_pane.scss */
+            /* line 148, ../sass/tree/_pane.scss */
             .split-pane-component.secondary-split.pane.right .split-pane-component.items.pane .object-browse-bar .pane-tabs.left.inactivePane:after {
               content: 'F'; }
-          /* line 147, ../sass/tree/_pane.scss */
+          /* line 152, ../sass/tree/_pane.scss */
           .split-pane-component.secondary-split.pane.right .split-pane-component.items.pane .object-browse-bar .pane-tabs.left.activePane:after {
             content: '<'; }
-        /* line 153, ../sass/tree/_pane.scss */
+        /* line 158, ../sass/tree/_pane.scss */
         .split-pane-component.secondary-split.pane.right .split-pane-component.items.pane .object-browse-bar .pane-tabs.right {
           float: right;
           right: -9px;
           top: -13px;
           border-top-left-radius: 2px;
           border-bottom-left-radius: 2px; }
-          /* line 162, ../sass/tree/_pane.scss */
+          /* line 167, ../sass/tree/_pane.scss */
           .split-pane-component.secondary-split.pane.right .split-pane-component.items.pane .object-browse-bar .pane-tabs.right.inactivePane {
             right: -12px; }
-            /* line 164, ../sass/tree/_pane.scss */
+            /* line 169, ../sass/tree/_pane.scss */
             .split-pane-component.secondary-split.pane.right .split-pane-component.items.pane .object-browse-bar .pane-tabs.right.inactivePane:after {
               content: 'G'; }
-          /* line 168, ../sass/tree/_pane.scss */
+          /* line 173, ../sass/tree/_pane.scss */
           .split-pane-component.secondary-split.pane.right .split-pane-component.items.pane .object-browse-bar .pane-tabs.right.activePane:after {
             content: '>'; }
-      /* line 176, ../sass/tree/_pane.scss */
+      /* line 181, ../sass/tree/_pane.scss */
       .split-pane-component.secondary-split.pane.right .split-pane-component.items.pane .object-browse-bar .items-select {
         margin-left: 10px; }
-      /* line 180, ../sass/tree/_pane.scss */
+      /* line 185, ../sass/tree/_pane.scss */
       .split-pane-component.secondary-split.pane.right .split-pane-component.items.pane .object-browse-bar .btn-bar.right {
         margin-right: 10px; }
-  /* line 186, ../sass/tree/_pane.scss */
+  /* line 191, ../sass/tree/_pane.scss */
   .split-pane-component.secondary-split.pane.right .split-pane-component.object-inspector.pane.right {
     min-width: 150px; }
-    /* line 190, ../sass/tree/_pane.scss */
+    /* line 195, ../sass/tree/_pane.scss */
     .split-pane-component.secondary-split.pane.right .split-pane-component.object-inspector.pane.right.inactive {
       min-width: 0 !important;
       width: 0 !important;
       visibility: hidden;
       opacity: 0; }
-    /* line 197, ../sass/tree/_pane.scss */
+    /* line 202, ../sass/tree/_pane.scss */
     .split-pane-component.secondary-split.pane.right .split-pane-component.object-inspector.pane.right .holder.inspector-holder {
       overflow-y: auto;
       overflow-x: hidden; }
-      /* line 201, ../sass/tree/_pane.scss */
+      /* line 206, ../sass/tree/_pane.scss */
       .split-pane-component.secondary-split.pane.right .split-pane-component.object-inspector.pane.right .holder.inspector-holder .info-icon {
         color: #0099cc; }
-      /* line 205, ../sass/tree/_pane.scss */
+      /* line 210, ../sass/tree/_pane.scss */
       .split-pane-component.secondary-split.pane.right .split-pane-component.object-inspector.pane.right .holder.inspector-holder ul li {
         font-size: 0.9em;
         padding: 2px 0px;
         margin: 2px 0px;
         border-top: solid 1px grey; }
-        /* line 212, ../sass/tree/_pane.scss */
+        /* line 217, ../sass/tree/_pane.scss */
         .split-pane-component.secondary-split.pane.right .split-pane-component.object-inspector.pane.right .holder.inspector-holder ul li:first-child {
           border-top-width: 0px; }
-        /* line 217, ../sass/tree/_pane.scss */
+        /* line 222, ../sass/tree/_pane.scss */
         .split-pane-component.secondary-split.pane.right .split-pane-component.object-inspector.pane.right .holder.inspector-holder ul li em {
           font-weight: bold;
           line-height: 1.25em; }
-          /* line 221, ../sass/tree/_pane.scss */
+          /* line 226, ../sass/tree/_pane.scss */
           .split-pane-component.secondary-split.pane.right .split-pane-component.object-inspector.pane.right .holder.inspector-holder ul li em:after {
             content: '\A';
             white-space: pre; }
-        /* line 228, ../sass/tree/_pane.scss */
+        /* line 233, ../sass/tree/_pane.scss */
         .split-pane-component.secondary-split.pane.right .split-pane-component.object-inspector.pane.right .holder.inspector-holder ul li .inspector-location {
           display: inline-block; }
-          /* line 231, ../sass/tree/_pane.scss */
+          /* line 236, ../sass/tree/_pane.scss */
           .split-pane-component.secondary-split.pane.right .split-pane-component.object-inspector.pane.right .holder.inspector-holder ul li .inspector-location .label {
             cursor: pointer;
             display: inline-block;
@@ -5332,13 +5323,13 @@
             max-width: 100%;
             text-overflow: ellipsis;
             overflow-x: hidden; }
-            /* line 238, ../sass/tree/_pane.scss */
+            /* line 243, ../sass/tree/_pane.scss */
             .split-pane-component.secondary-split.pane.right .split-pane-component.object-inspector.pane.right .holder.inspector-holder ul li .inspector-location .label:hover {
               background-color: #404040; }
-            /* line 252, ../sass/tree/_pane.scss */
+            /* line 257, ../sass/tree/_pane.scss */
             .split-pane-component.secondary-split.pane.right .split-pane-component.object-inspector.pane.right .holder.inspector-holder ul li .inspector-location .label .icon.type-icon {
               font-size: 14px; }
-              /* line 255, ../sass/tree/_pane.scss */
+              /* line 260, ../sass/tree/_pane.scss */
               .split-pane-component.secondary-split.pane.right .split-pane-component.object-inspector.pane.right .holder.inspector-holder ul li .inspector-location .label .icon.type-icon .l-icon-link {
                 color: #49dedb;
                 font-size: 6px;
@@ -5346,68 +5337,13 @@
                 margin-right: 9px;
                 text-shadow: black 0 1px 2px;
                 z-index: 2; }
-          /* line 269, ../sass/tree/_pane.scss */
+          /* line 274, ../sass/tree/_pane.scss */
           .split-pane-component.secondary-split.pane.right .split-pane-component.object-inspector.pane.right .holder.inspector-holder ul li .inspector-location:after {
             content: '>';
             font-family: symbolsfont;
             font-size: 8px;
             margin-left: -6px; }
-          /* line 275, ../sass/tree/_pane.scss */
+          /* line 280, ../sass/tree/_pane.scss */
           .split-pane-component.secondary-split.pane.right .split-pane-component.object-inspector.pane.right .holder.inspector-holder ul li .inspector-location:last-child:after {
             content: '';
-            display: inline-block; }
-=======
-    /* line 69, ../sass/tree/_pane.scss */
-    .pane.left .create-btn.major.inactivePane span {
-      display: none; }
-
-/* line 79, ../sass/tree/_pane.scss */
-.splitter-bar.left {
-  opacity: 1;
-  transition: opacity 0.35s, visibility 0.35s;
-  top: 0; }
-  /* line 86, ../sass/tree/_pane.scss */
-  .splitter-bar.left.inactive {
-    visibility: hidden;
-    opacity: 0;
-    transition: opacity 0s, visibility 0s; }
-    /* line 92, ../sass/tree/_pane.scss */
-    .splitter-bar.left.inactive:before {
-      border-width: 0; }
-
-/* line 99, ../sass/tree/_pane.scss */
-.items.pane {
-  transition: left 0.35s;
-  transition-timing-function: ease-out; }
-  /* line 103, ../sass/tree/_pane.scss */
-  .items.pane.leftInactive {
-    left: 0 !important; }
-  /* line 108, ../sass/tree/_pane.scss */
-  .items.pane .object-browse-bar {
-    position: relative; }
-    /* line 111, ../sass/tree/_pane.scss */
-    .items.pane .object-browse-bar .left-pane-tabs {
-      position: relative;
-      cursor: pointer;
-      left: -10px;
-      width: 11px;
-      height: 16px;
-      line-height: 16px;
-      font-size: 10px;
-      top: 3px;
-      border-top-right-radius: 2px;
-      border-bottom-right-radius: 2px;
-      background-color: #595959; }
-      /* line 128, ../sass/tree/_pane.scss */
-      .items.pane .object-browse-bar .left-pane-tabs.inactivePane {
-        left: -15px; }
-        /* line 131, ../sass/tree/_pane.scss */
-        .items.pane .object-browse-bar .left-pane-tabs.inactivePane:after {
-          content: '>'; }
-      /* line 135, ../sass/tree/_pane.scss */
-      .items.pane .object-browse-bar .left-pane-tabs.activePane:after {
-        content: '<'; }
-    /* line 140, ../sass/tree/_pane.scss */
-    .items.pane .object-browse-bar .items-select {
-      margin-left: 10px; }
->>>>>>> cd204af7
+            display: inline-block; }
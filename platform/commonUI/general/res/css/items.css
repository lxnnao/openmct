--- conflicted
+++ resolved
@@ -19,9 +19,6 @@
  * this source code distribution or the Licensing information page available
  * at runtime from the About dialog for additional information.
  *****************************************************************************/
-<<<<<<< HEAD
-/* line 1, ../sass/items/_item.scss */
-=======
 /*****************************************************************************
  * Open MCT Web, Copyright (c) 2014-2015, United States Government
  * as represented by the Administrator of the National Aeronautics and Space
@@ -86,7 +83,6 @@
  * at runtime from the About dialog for additional information.
  *****************************************************************************/
 /* line 22, ../sass/items/_item.scss */
->>>>>>> f23f1272
 .items-holder {
   overflow: hidden;
   *zoom: 1;

--- conflicted
+++ resolved
@@ -28,15 +28,9 @@
 		line-height: $ueTopBarH;
     }
 	
-<<<<<<< HEAD
-	.title {
-		color: #fff;
-	}
-=======
 /*	.title {
 		color: #fff;
 	}*/
->>>>>>> 54334a89
 	
 	.buttons-main {
 		font-size: 0.8em;

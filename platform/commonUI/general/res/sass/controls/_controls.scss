/*****************************************************************************
 * Open MCT Web, Copyright (c) 2014-2015, United States Government
 * as represented by the Administrator of the National Aeronautics and Space
 * Administration. All rights reserved.
 *
 * Open MCT Web is licensed under the Apache License, Version 2.0 (the
 * "License"); you may not use this file except in compliance with the License.
 * You may obtain a copy of the License at
 * http://www.apache.org/licenses/LICENSE-2.0.
 *
 * Unless required by applicable law or agreed to in writing, software
 * distributed under the License is distributed on an "AS IS" BASIS, WITHOUT
 * WARRANTIES OR CONDITIONS OF ANY KIND, either express or implied. See the
 * License for the specific language governing permissions and limitations
 * under the License.
 *
 * Open MCT Web includes source code licensed under additional open source
 * licenses. See the Open Source Licenses file (LICENSES.md) included with
 * this source code distribution or the Licensing information page available
 * at runtime from the About dialog for additional information.
 *****************************************************************************/

.accordion {
    $accordionHeadH: 18px;
    margin-top: $interiorMargin;
    &:first-child {
        margin-top: 0;
    }
    .accordion-head {
        $op: 0.2;
        @include border-radius($basicCr * 0.75);
        @include box-sizing("border-box");
        background: rgba($colorBodyFg, $op);
        cursor: pointer;
        font-size: 0.75em;
        line-height: $accordionHeadH;
        margin-bottom: $interiorMargin;
        padding: 0 $interiorMargin;
        position: absolute;
        top: 0;
        right: 0;
        bottom: auto;
        left: 0;
        width: auto;
        height: $accordionHeadH;
        text-transform: uppercase;
        &:hover {
            background: rgba($colorBodyFg, $op * 2);
        }
        &:after {
            content: "^";
            display: block;
            font-family: 'symbolsfont';
            font-size: 0.9em;
            position: absolute;
            right: $interiorMargin;
            text-transform: none;
            top: 0;
        }
        &:not(.expanded):after {
            content: "v";
        }
    }
    .accordion-contents {
        position: absolute;
        top: $accordionHeadH + $interiorMargin;
        right: 0;
        bottom: 0;
        left: 0;
        overflow-y: auto;
        overflow-x: hidden;
    }
}

.l-composite-control {
    vertical-align: middle;
    &.l-checkbox {
        .composite-control-label {
            line-height: 18px;
        }
    }
}

.l-control-group {
<<<<<<< HEAD
	// Buttons that have a conceptual grouping - internal space between, and a divider between groups.
	//	@include test();
	@include box-sizing(border-box);
	border-left: 1px solid $colorInteriorBorder;
	display: inline-block;
	padding: 0 0 0 $interiorMargin;
	position: relative;
	&:first-child {
		border-left: none;
		padding-left: 0;
	}
=======
    // Buttons that have a conceptual grouping - internal space between, and a divider between groups.
    //    @include test();
    @include box-sizing(border-box);
    border-left: 1px solid $colorInteriorBorder;
    display: inline-block;
    padding: 0 $interiorMargin;
    position: relative;
    &:first-child {
        border-left: none;
        padding-left: 0;
    }
>>>>>>> 7264a711
}

.l-local-controls {
    // Control shown when hovering over an object, like plots and imagery
    // Default position is upper right
    $p: $interiorMargin;
    position: absolute;
    top: $p;
    right: $p;
    z-index: 5;
}

.s-local-controls {
    font-size: 0.7rem;
}

label.checkbox.custom {
    $bg: pullForward($colorBodyBg, 10%);
    $d: $formRowCtrlsH;
    cursor: pointer;
    display: inline-block;
    line-height: $d;
    margin-right: $interiorMargin * 4;
    padding-left: $d + $interiorMargin;
    position: relative;
    vertical-align: middle; // was top
    em {
        color: $colorBodyFg;
        display: inline-block;
        height: $d;
        min-width: $d;
        &:before {
            @include border-radius($basicCr * .75);
            background: $bg;
            @include box-shadow(inset rgba(black, 0.4) 0 1px 2px);
            box-sizing: border-box;
            content: " ";
            font-family: 'symbolsfont';
            font-size: 0.8em;
            display: inline-block;
            margin-right: $interiorMargin;
            height: $d;
            width: $d;
            left: 0;
            top: 0;
            position: absolute;
            text-align: center;
        }
    }
    &.no-text {
        overflow: hidden;
        margin-right: 0;
        padding-left: 0;
        height: $d;
        width: $d;
        em {
            overflow: hidden;
        }
    }
    input {
        display: none;
        &:checked ~ em:before {
            background: $colorCheck;
            color: lighten($colorCheck, 50%);
            content: "2";
        }
    }
}

.input-labeled {
    margin-left: $interiorMargin;
    label {
        display: inline-block;
        margin-right: $interiorMarginSm;
    }
    &.inline {
        display: inline-block;
    }
    &:first-child {
        margin-left: 0;
    }
}

.s-menu-btn label.checkbox.custom {
    margin-left: 5px;
}

.item .checkbox {
    &.checked label {
        @include box-shadow(none);
        border-bottom: none;
    }
}

.context-available {
    $c: $colorKey;
    color: $c;
    &:hover {
        color: lighten($c, 10%);
    }
}

.view-switcher {
    @include trans-prop-nice-fade($controlFadeMs);
}

/******************************************************** OBJECT-HEADER */
.object-header {
    font-size: 1em;

    > .type-icon {
        color: $colorObjHdrIc;
        font-size: 120%;
        float: left;
        margin-right: $interiorMargin;
    }

    .l-elem-wrapper {
        mct-representation {
            // Holds the context-available item
            // Must have min-width to make flex work properly
            // in Safari
            min-width: 0.7em;
        }
    }

    .action {
        margin-right: $interiorMargin;
    }

    .title-label {
        color: $colorObjHdrTxt;
        @include ellipsize();
        @include webkitProp(flex, '0 1 auto');
        padding-right: 0.35em; // For context arrow. Done with em's so pad is relative to the scale of the text.
    }

    .context-available {
        font-size: 0.7em;
        @include webkitProp(flex, '0 0 1');
    }

    @include desktop {
        .context-available {
            @include trans-prop-nice(opacity, 0.25s);
            opacity: 0;
        }
        &:hover {
            .context-available {
                opacity: 1;
            }
        }
    }
}

/******************************************************** PROGRESS BAR */
@include keyframes(progress) {
    100% { background-position: $progressBarStripeW center; }
}

@mixin bgProgressAnim($c: yellow, $a: 0.1, $d: 20px) {
    @include background-image(linear-gradient(-90deg,
        rgba($c, $a) 0%, transparent 50%,
        transparent 50%, rgba($c, $a) 100%
    ));
    background-position: 0 center;
    background-repeat: repeat-x;
    background-size: $d 40%;
}

.l-progress-bar {
    // Assume will be determinate by default
    display: inline-block;
    overflow: hidden;
    position: relative;

    .progress-amt-holder {
        @include absPosDefault(1px);
    }
    .progress-amt,
    .progress-amt:before,
    .progress-amt:after {
        @include absPosDefault();
        display: block;
        content: '';
    }

    .progress-amt {
        right: auto; // Allow inline width to control }
    }

    &.indeterminate {
        .progress-amt {
            width: 100% !important;
        }
    }
}

.s-progress-bar {
    @include border-radius($basicCr);
    @include boxIncised(0.3, 4px);
    background: $colorProgressBarOuter;
    .progress-amt {
        @include border-radius($basicCr);
        @include boxShdw();
        @include border-radius($basicCr - 1);
        @include trans-prop-nice(width);
        &:before {
            background-color: $colorProgressBarAmt;
        }
        &:after {
            // Sheen
            @include background-image(linear-gradient(
                    transparent 5%, rgba(#fff,0.25) 30%, transparent 100%
            ));
        }
    }

    &:not(.indeterminate) {
        .progress-amt:before {
            // More subtle anim for determinate progress
            @include animation(progress .4s linear infinite);
            @include bgProgressAnim(#fff, 0.1, $progressBarStripeW);
        }
    }

    &.indeterminate .progress-amt {
        &:before {
            // More visible std diag stripe anim for indeterminate progress
            @include animation(progress .6s linear infinite);
            @include bgDiagonalStripes(#fff, 0.2, $progressBarStripeW);
        }
        &:after { display: none; }
    }
}

/******************************************************** SLIDERS */

.slider {
    $knobH: 100%; //14px;
    .slot {
        width: auto;
        position: absolute;
        top: 0;
        right: 0;
        bottom: 0;
        left: 0;
    }
    .knob {
        @include trans-prop-nice-fade(.25s);
        background-color: $sliderColorKnob;
        &:hover {
            background-color: $sliderColorKnobHov;
        }
        position: absolute;
        height: $knobH;
        width: $sliderKnobW;
        top: 0;
        auto: 0;
        bottom: auto;
        left: auto;
    }
    .knob-l {
        @include border-left-radius($sliderKnobW);
        cursor: w-resize;
    }
    .knob-r {
        @include border-right-radius($sliderKnobW);
        cursor: e-resize;
    }
    .range {
        @include trans-prop-nice-fade(.25s);
        background-color: $sliderColorRange;
        cursor: ew-resize;
        position: absolute;
        top: 0; //$tbOffset;
        right: auto;
        bottom: 0;
        left: auto;
        height: auto;
        width: auto;
        &:hover {
            background-color: $sliderColorRangeHov;
        }
    }
}

/******************************************************** DATETIME PICKER */
.l-datetime-picker {
    $r1H: 15px;
    @include user-select(none);
    font-size: 0.8rem;
    padding: $interiorMarginLg !important;
    width: 230px;
    .l-month-year-pager {
        $pagerW: 20px;
        height: $r1H;
        margin-bottom: $interiorMargin;
        position: relative;
        .pager,
        .val {
            @extend .abs;
        }
        .pager {
            width: $pagerW;
            @extend .ui-symbol;
            &.prev {
                right: auto;
                &:before {
                    content: "\3c";
                }
            }
            &.next {
                left: auto;
                text-align: right;
                &:before {
                    content: "\3e";
                }
            }
        }
        .val {
            text-align: center;
            left: $pagerW + $interiorMargin;
            right: $pagerW + $interiorMargin;
        }
    }
    .l-calendar,
    .l-time-selects {
        border-top: 1px solid $colorInteriorBorder
    }
    .l-time-selects {
        line-height: $formInputH;
    }
}

/******************************************************** CALENDAR */
.l-calendar {
    $colorMuted: pushBack($colorMenuFg, 30%);
    ul.l-cal-row {
        @include display-flex;
        @include flex-flow(row nowrap);
        margin-top: 1px;
        &:first-child {
            margin-top: 0;
        }
        li {
            @include flex(1 0);
            margin-left: 1px;
            padding: $interiorMargin;
            text-align: center;
            &:first-child {
                margin-left: 0;
            }
        }
        &.l-header li {
            color: $colorMuted;
        }
        &.l-body li {
            @include trans-prop-nice(background-color, .25s);
            cursor: pointer;
            &.in-month {
                background-color: $colorCalCellInMonthBg;
            }
            .sub {
                color: $colorMuted;
                font-size: 0.8em;
            }
            &.selected {
                background: $colorCalCellSelectedBg;
                color: $colorCalCellSelectedFg;
                .sub {
                    color: inherit;
                }
            }
            &:hover {
                background-color: $colorCalCellHovBg;
                color: $colorCalCellHovFg;
                .sub {
                    color: inherit;
                }
            }
        }
    }
}

/******************************************************** BROWSER ELEMENTS */

@include desktop {
    ::-webkit-scrollbar {
        @include border-radius(2px);
        @include box-sizing(border-box);
        @include box-shadow(inset $scrollbarTrackShdw);
        background-color: $scrollbarTrackColorBg;
        height: $scrollbarTrackSize;
        width: $scrollbarTrackSize;
    }

    ::-webkit-scrollbar-thumb {
        $bg: $scrollbarThumbColor;
        $hc: $scrollbarThumbColorHov;
        $gr: 5%;
        @include background-image(linear-gradient(lighten($bg, $gr), $bg 20px));
        @include border-radius(2px);
        @include box-sizing(border-box);
        &:hover {
            @include background-image(linear-gradient(lighten($hc, $gr), $hc 20px));
        }
    }

    ::-webkit-scrollbar-corner {
        background: $scrollbarTrackColorBg;
    }
}<|MERGE_RESOLUTION|>--- conflicted
+++ resolved
@@ -82,19 +82,6 @@
 }
 
 .l-control-group {
-<<<<<<< HEAD
-	// Buttons that have a conceptual grouping - internal space between, and a divider between groups.
-	//	@include test();
-	@include box-sizing(border-box);
-	border-left: 1px solid $colorInteriorBorder;
-	display: inline-block;
-	padding: 0 0 0 $interiorMargin;
-	position: relative;
-	&:first-child {
-		border-left: none;
-		padding-left: 0;
-	}
-=======
     // Buttons that have a conceptual grouping - internal space between, and a divider between groups.
     //    @include test();
     @include box-sizing(border-box);
@@ -106,7 +93,6 @@
         border-left: none;
         padding-left: 0;
     }
->>>>>>> 7264a711
 }
 
 .l-local-controls {

--- conflicted
+++ resolved
@@ -26,52 +26,19 @@
             class="tree-item menus-to-left"
             ng-class="::{selected: treeNode.isSelected()}">
             <span
-<<<<<<< HEAD
-                mct-device="desktop"
-                class='ui-symbol view-control'
-                ng-click="treeNode.toggle()"
-                ng-if="::(model.composition !== undefined)"
-                >
-                {{::(treeNode.isExpanded() ? "v" : ">")}}
-=======
                 class='ui-symbol view-control flex-elem'
-                ng-class="{ 'has-children': model.composition !== undefined, expanded: toggle.isActive() }"
+                ng-class="::{ 'has-children': model.composition !== undefined, expanded: toggle.isActive() }"
                 ng-click="toggle.toggle(); treeNode.trackExpansion()"
                 >
->>>>>>> 9df54e87
             </span>
             <mct-representation
                 class="rep-object-label"
                 key="'label'"
-<<<<<<< HEAD
-                mct-object="::domainObject"
+                mct-object="domainObject"
+                parameters="::{suppressMenuOnEdit: true}"
                 ng-click="treeNode.select()"
                 >
             </mct-representation>
-            <mct-representation
-                mct-device="mobile"
-                class="desktop-hide"
-                key="'label'"
-                mct-object="::domainObject"
-                ng-click="(model.composition === undefined) && treeNode.select();
-                          treeNode.toggle();"
-                >
-            </mct-representation>
-
-            <span
-                mct-device="mobile"
-                class='ui-symbol view-control'
-                ng-click="treeNode.select()"
-                >
-                }
-            </span>
-=======
-                mct-object="domainObject"
-                parameters="{suppressMenuOnEdit: true}"
-                ng-click="treeNode.select()"
-                >
-            </mct-representation>
->>>>>>> 9df54e87
         </span>
         <span
             class="tree-item-subtree"

--- conflicted
+++ resolved
@@ -20,11 +20,7 @@
  at runtime from the About dialog for additional information.
 -->
 <div class="menu-element context-menu-wrapper mobile-disable-select" ng-controller="ContextMenuController">
-<<<<<<< HEAD
-    <div class="menu context-menu dropdown">
-=======
     <div class="menu context-menu">
->>>>>>> 54334a89
         <ul>
 
             <li ng-repeat="menuAction in menuActions"

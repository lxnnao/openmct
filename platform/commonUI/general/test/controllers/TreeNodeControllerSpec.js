/*****************************************************************************
 * Open MCT Web, Copyright (c) 2014-2015, United States Government
 * as represented by the Administrator of the National Aeronautics and Space
 * Administration. All rights reserved.
 *
 * Open MCT Web is licensed under the Apache License, Version 2.0 (the
 * "License"); you may not use this file except in compliance with the License.
 * You may obtain a copy of the License at
 * http://www.apache.org/licenses/LICENSE-2.0.
 *
 * Unless required by applicable law or agreed to in writing, software
 * distributed under the License is distributed on an "AS IS" BASIS, WITHOUT
 * WARRANTIES OR CONDITIONS OF ANY KIND, either express or implied. See the
 * License for the specific language governing permissions and limitations
 * under the License.
 *
 * Open MCT Web includes source code licensed under additional open source
 * licenses. See the Open Source Licenses file (LICENSES.md) included with
 * this source code distribution or the Licensing information page available
 * at runtime from the About dialog for additional information.
 *****************************************************************************/
/*global define,Promise,describe,it,expect,beforeEach,waitsFor,jasmine*/

define(
    ["../../src/controllers/TreeNodeController"],
    function (TreeNodeController) {
        "use strict";

        describe("The tree node controller", function () {
            var mockScope,
                mockTimeout,
                mockAgentService,
<<<<<<< HEAD
=======
                mockNgModel,
                mockDomainObject,
>>>>>>> 678d1183
                controller;

            function TestObject(id, context) {
                return {
                    getId: function () { return id; },
                    getCapability: function (key) {
                        return key === 'context' ? context : undefined;
                    }
                };
            }

            beforeEach(function () {
                mockScope = jasmine.createSpyObj("$scope", ["$watch", "$on", "$emit"]);
                mockTimeout = jasmine.createSpy("$timeout");
<<<<<<< HEAD
                mockAgentService = jasmine.createSpyObj("agentService", ["isMobile"]);
=======
                mockAgentService = jasmine.createSpyObj("agentService", ["isMobile", "isPhone", "getOrientation"]);
                mockNgModel = jasmine.createSpyObj("ngModel", ["selectedObject"]);
                mockDomainObject = jasmine.createSpyObj(
                    "domainObject",
                    [ "getId", "getCapability", "getModel", "useCapability" ]
                );
                
                mockAgentService.getOrientation.andReturn("portrait");
                mockAgentService.isPhone.andReturn(true);
                
>>>>>>> 678d1183
                controller = new TreeNodeController(mockScope, mockTimeout, mockAgentService);
            });

            it("allows tracking of expansion state", function () {
                // The tree node tracks whether or not it has ever
                // been expanded in order to lazily load the expanded
                // portion of the tree.
                expect(controller.hasBeenExpanded()).toBeFalsy();
                controller.trackExpansion();

                // Expansion is tracked on a timeout, because too
                // much expansion can result in an unstable digest.
                expect(mockTimeout).toHaveBeenCalled();
                mockTimeout.mostRecentCall.args[0]();

                expect(controller.hasBeenExpanded()).toBeTruthy();
                controller.trackExpansion();
                expect(controller.hasBeenExpanded()).toBeTruthy();
            });

            it("tracks whether or not the represented object is currently navigated-to", function () {
                // This is needed to highlight the current selection
                var mockContext = jasmine.createSpyObj(
                        "context",
                        [ "getParent", "getPath", "getRoot" ]
                    ),
                    obj = new TestObject("test-object", mockContext);

                mockContext.getPath.andReturn([obj]);

                // Verify precondition
                expect(controller.isSelected()).toBeFalsy();

                // Change the represented domain object
                mockScope.domainObject = obj;

                // Invoke the watch with the new selection
                mockScope.$watch.calls[0].args[1](obj);

                expect(controller.isSelected()).toBeTruthy();
            });

            it("expands a node if it is on the navigation path", function () {
                var mockParentContext = jasmine.createSpyObj(
                        "parentContext",
                        [ "getParent", "getPath", "getRoot" ]
                    ),
                    mockChildContext = jasmine.createSpyObj(
                        "childContext",
                        [ "getParent", "getPath", "getRoot" ]
                    ),
                    parent = new TestObject("parent", mockParentContext),
                    child = new TestObject("child", mockChildContext);

                mockChildContext.getParent.andReturn(parent);
                mockChildContext.getPath.andReturn([parent, child]);
                mockParentContext.getPath.andReturn([parent]);

                // Set up such that we are on, but not at the end of, a path
                mockScope.ngModel = { selectedObject: child };
                mockScope.domainObject = parent;
                mockScope.toggle = jasmine.createSpyObj("toggle", ["setState"]);

                // Invoke the watch with the new selection
                mockScope.$watch.calls[0].args[1](child);

                // Expansion is tracked on a timeout, because too
                // much expansion can result in an unstable digest.
                // Trigger that timeout.
                expect(mockTimeout).toHaveBeenCalled();
                mockTimeout.mostRecentCall.args[0]();

                expect(mockScope.toggle.setState).toHaveBeenCalledWith(true);
                expect(controller.hasBeenExpanded()).toBeTruthy();
                expect(controller.isSelected()).toBeFalsy();

            });

            it("does not expand a node if it is not on the navigation path", function () {
                var mockParentContext = jasmine.createSpyObj(
                        "parentContext",
                        [ "getParent", "getPath", "getRoot" ]
                    ),
                    mockChildContext = jasmine.createSpyObj(
                        "childContext",
                        [ "getParent", "getPath", "getRoot" ]
                    ),
                    parent = new TestObject("parent", mockParentContext),
                    child = new TestObject("child", mockChildContext);

                mockChildContext.getParent.andReturn(parent);
                mockChildContext.getPath.andReturn([child, child]);
                mockParentContext.getPath.andReturn([parent]);

                // Set up such that we are on, but not at the end of, a path
                mockScope.ngModel = { selectedObject: child };
                mockScope.domainObject = parent;
                mockScope.toggle = jasmine.createSpyObj("toggle", ["setState"]);

                // Invoke the watch with the new selection
                mockScope.$watch.calls[0].args[1](child);

                // Expansion is tracked on a timeout, because too
                // much expansion can result in an unstable digest.
                // We want to make sure no timeouts are pending here.
                expect(mockTimeout).not.toHaveBeenCalled();
                expect(controller.hasBeenExpanded()).toBeFalsy();
                expect(controller.isSelected()).toBeFalsy();
            });


            it("does not expand a node if no context is available", function () {
                var mockParentContext = jasmine.createSpyObj(
                        "parentContext",
                        [ "getParent", "getPath", "getRoot" ]
                    ),
                    mockChildContext = jasmine.createSpyObj(
                        "childContext",
                        [ "getParent", "getPath", "getRoot" ]
                    ),
                    parent = new TestObject("parent", mockParentContext),
                    child = new TestObject("child", undefined);

                mockChildContext.getParent.andReturn(parent);
                mockChildContext.getPath.andReturn([parent, child]);
                mockParentContext.getPath.andReturn([parent]);

                // Set up such that we are on, but not at the end of, a path
                mockScope.ngModel = { selectedObject: child };
                mockScope.domainObject = parent;
                mockScope.toggle = jasmine.createSpyObj("toggle", ["setState"]);

                // Invoke the watch with the new selection
                mockScope.$watch.calls[0].args[1](child);

                expect(mockScope.toggle.setState).not.toHaveBeenCalled();
                expect(controller.hasBeenExpanded()).toBeFalsy();
                expect(controller.isSelected()).toBeFalsy();

            });
            
            it("check if tree node is in a mobile device", function () {
                if (controller) {
                    controller.checkMobile();
                }
            });
<<<<<<< HEAD
=======
            
            it("allows a set object to emit select-obj", function () {
                controller.setObject(mockNgModel, mockDomainObject);
                expect(mockScope.$emit).toHaveBeenCalledWith('select-obj');
            });
>>>>>>> 678d1183
        });
    }
);<|MERGE_RESOLUTION|>--- conflicted
+++ resolved
@@ -30,11 +30,8 @@
             var mockScope,
                 mockTimeout,
                 mockAgentService,
-<<<<<<< HEAD
-=======
                 mockNgModel,
                 mockDomainObject,
->>>>>>> 678d1183
                 controller;
 
             function TestObject(id, context) {
@@ -49,9 +46,6 @@
             beforeEach(function () {
                 mockScope = jasmine.createSpyObj("$scope", ["$watch", "$on", "$emit"]);
                 mockTimeout = jasmine.createSpy("$timeout");
-<<<<<<< HEAD
-                mockAgentService = jasmine.createSpyObj("agentService", ["isMobile"]);
-=======
                 mockAgentService = jasmine.createSpyObj("agentService", ["isMobile", "isPhone", "getOrientation"]);
                 mockNgModel = jasmine.createSpyObj("ngModel", ["selectedObject"]);
                 mockDomainObject = jasmine.createSpyObj(
@@ -62,7 +56,6 @@
                 mockAgentService.getOrientation.andReturn("portrait");
                 mockAgentService.isPhone.andReturn(true);
                 
->>>>>>> 678d1183
                 controller = new TreeNodeController(mockScope, mockTimeout, mockAgentService);
             });
 
@@ -209,14 +202,11 @@
                     controller.checkMobile();
                 }
             });
-<<<<<<< HEAD
-=======
             
             it("allows a set object to emit select-obj", function () {
                 controller.setObject(mockNgModel, mockDomainObject);
                 expect(mockScope.$emit).toHaveBeenCalledWith('select-obj');
             });
->>>>>>> 678d1183
         });
     }
 );